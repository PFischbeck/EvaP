--- conflicted
+++ resolved
@@ -12,13 +12,12 @@
         </ul>
         <ul class="navbar-nav justify-content-center">
             {% if user.is_authenticated %}
-<<<<<<< HEAD
                 {% if not in_staff_mode %}
                     {% if user.is_participant %}
                         <li class="nav-item"><a class="nav-link" href="{% url 'student:index' %}">{% trans 'Evaluate' %}</a></li>
                     {% endif %}
-                    {% if user.is_contributor_or_delegate %}
-                        <li class="nav-item"><a class="nav-link" href="{% url 'contributor:index' %}">{% trans 'Own courses' %}</a></li>
+                    {% if user.is_responsible_or_contributor_or_delegate %}
+                        <li class="nav-item"><a class="nav-link" href="{% url 'contributor:index' %}">{% trans 'Own evaluations' %}</a></li>
                     {% endif %}
                     {% if user|can_user_use_reward_points %}
                         <li class="nav-item"><a class="nav-link" href="{% url 'rewards:index' %}">{% trans 'Rewards' %}</a></li>
@@ -66,27 +65,6 @@
                             </div>
                         </li>
                     {% endif %}
-=======
-                {% if user.is_participant %}
-                    <li class="nav-item"><a class="nav-link" href="{% url 'student:index' %}">{% trans 'Evaluate' %}</a></li>
-                {% endif %}
-                {% if user.is_responsible_or_contributor_or_delegate %}
-                    <li class="nav-item"><a class="nav-link" href="{% url 'contributor:index' %}">{% trans 'Own evaluations' %}</a></li>
-                {% endif %}
-                {% if user|can_user_use_reward_points %}
-                    <li class="nav-item"><a class="nav-link" href="{% url 'rewards:index' %}">{% trans 'Rewards' %}</a></li>
-                {% endif %}
-                {% if user.is_grade_publisher and not user.is_manager %}
-                    <li class="nav-item dropdown">
-                        <a class="nav-link dropdown-toggle" href="{% url 'grades:index' %}" id="navbarPublishDropdownMenuLink" data-toggle="dropdown" aria-haspopup="true" aria-expanded="false">{% trans 'Publish grades' %}</a>
-                        <div class="dropdown-menu" aria-labelledby="navbarPublishDropdownMenuLink">
-                            <a class="dropdown-item" href="{% url 'grades:index' %}">{% trans 'Semesters' %}</a>
-                            {% for semester in grade_document_semesters %}
-                                <a class="dropdown-item menu-indent" href="{% url 'grades:semester_view' semester.id %}">{{ semester.name }}</a>
-                            {% endfor %}
-                        </div>
-                    </li>
->>>>>>> fda5dc6e
                 {% endif %}
                 {% if not user.is_external %}
                     <li class="nav-item"><a class="nav-link" href="{% url 'results:index' %}">{% trans 'Results' %}</a></li>
