--- conflicted
+++ resolved
@@ -92,12 +92,7 @@
 
 class ContributionForm(forms.ModelForm, BootstrapMixin):
     class Meta:
-<<<<<<< HEAD
         model = Contribution
-=======
-        model = Assignment
-        fields = "__all__"
->>>>>>> b9718083
     
     def __init__(self, *args, **kwargs):
         super(ContributionForm, self).__init__(*args, **kwargs)
