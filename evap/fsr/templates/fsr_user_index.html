--- conflicted
+++ resolved
@@ -41,22 +41,14 @@
                     {% if user.is_staff %}
                         <span class="label label-primary">{% trans "Student Representative" %}</span>
                     {% endif %}
-<<<<<<< HEAD
-                    {% if user.userprofile.is_lecturer %}
-                        <span class="label label-primary">{% trans "Lecturer" %}</span>
-                    {% endif %}
-                    {% if user.userprofile.logon_key %}
-                        <span class="label label-primary">{% trans "Login Key" %}</span>
-=======
                     {% if user.userprofile.contributor %}
-                        <span class="label notice">{% trans "Contributor" %}</span>
+                        <span class="label label-notice">{% trans "Contributor" %}</span>
                     {% endif %}
                     {% if user.userprofile.is_responsible %}
-                        <span class="label notice">{% trans "Responsible" %}</span>
+                        <span class="label label-notice">{% trans "Responsible" %}</span>
                     {% endif %}
                     {% if user.userprofile.login_key %}
-                        <span class="label notice">{% trans "Login Key" %}</span>
->>>>>>> b0e32da0
+                        <span class="label label-notice">{% trans "Login Key" %}</span>
                     {% endif %}
                     {% if not user.email %}
                         <span class="label label-danger">{% trans "Email address missing!" %}</span>
