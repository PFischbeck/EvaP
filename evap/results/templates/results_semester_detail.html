--- conflicted
+++ resolved
@@ -37,18 +37,14 @@
                     {% endif %}
                     </td>
                     <td class="col-sm-2">{{ course.kind }}</td>
-<<<<<<< HEAD
-                    <td class="col-sm-4">{{ course.responsible_contributors_name }}</td>
+                    <td class="col-sm-3">{{ course.responsible_contributors_name }}</td>
                     {% if course.can_publish_grades %}
-                        <td class="col-sm-1">{{ course.grade|floatformat:1 }}</td>
+                        <td class="col-sm-1">{{ course.avg_grade|floatformat:1 }}</td>
+                        <td class="col-sm-1">{{ course.med_grade|floatformat:1 }}</td>
                     {% else %}
                         <td title="{% trans "Not enough answers were given." %}">&mdash;</td>
+                        <td title="{% trans "Not enough answers were given." %}">&mdash;</td>
                     {% endif %}
-=======
-                    <td class="col-sm-3">{{ course.responsible_contributors_name }}</td>
-                    <td class="col-sm-1">{{ course.avg_grade|floatformat:1 }}</td>
-                    <td class="col-sm-1">{{ course.med_grade|floatformat:1 }}</td>
->>>>>>> f108928a
                     {% if course.num_participants %}
                     <td class="col-sm-2">
                         {% spaceless %}
